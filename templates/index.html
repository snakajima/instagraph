<!DOCTYPE html>
<html>
<head>
    <meta name="viewport" content="width=device-width, initial-scale=1" />
    <link href="https://cdn.jsdelivr.net/npm/tailwindcss@2.2.16/dist/tailwind.min.css" rel="stylesheet">
    <script src="https://cdnjs.cloudflare.com/ajax/libs/cytoscape/3.19.0/cytoscape.min.js"></script>
    <script src="https://unpkg.com/vue@3/dist/vue.global.js"></script>
    <title>Instagraph</title>
    <style>
        .loading {
            background: linear-gradient(90deg, transparent, #007bff, transparent);
            background-size: 200% 100%;
            animation: loading-animation 2s linear infinite;
        }
        @keyframes loading-animation {
            from {
                background-position: 200% 0;
            }
            to {
                background-position: -200% 0;
            }
        }
    </style>
</head>
<body>
    <div id="app" class="flex flex-col items-start p-6 gap-6 h-screen bg-gray-100">
        <h1 class="sr-only">Instagraph</h1>
        <form id="inputForm" class="flex items-center p-6 gap-6 self-stretch rounded-md bg-white"
              @submit.prevent="handleFormSubmit"
              >
            <label for="userInput" class="block">
                <span class="text-2xl font-medium">Ask a question</span><br>
                <span class="text-base text-gray-500">Text or URL</span>
            </label>
            <input type="text" id="userInput" class="flex-grow p-2 border rounded-md" />
            <input type="submit" value="Submit" class="py-2 px-4 bg-blue-500 text-white rounded cursor-pointer" />
        </form>
        <div id="load" class="w-full h-3 bg-white rounded-md"
             :class="isLoading ? 'loading block' : 'hidden'"
             ></div>

        <div class="flex flex-col md:flex-row flex-start gap-6 flex-1 self-stretch">
            <div class="flex flex-grow bg-white p-6 rounded-md" id="cy">

            </div>
            <div class="md:w-1/3 w-full max-w-xs bg-white rounded-md p-6">
                <h2 class="mb-2 text-2xl">History</h2>

                <div class="space-y-2 overflow-y-auto" id="history"></div>
            </div>
        </div>
    </div>
<<<<<<< HEAD
=======
    <div
        id="error-message"
        class="fixed w-full h-3 mb-2 bg-red-500 text-white flex items-center justify-between p-4 rounded-md shadow"
        style="display: none"
    >
        <span id="error-text"></span>
        <span id="error-close" style="cursor: pointer">&times;</span>
    </div>
>>>>>>> 0d22388d
    <script>
      const { createApp, ref, computed, onMounted } = Vue
    
      createApp({
        setup() {
          const isLoading = ref(false);
          
          const calcNodeWidth = (label) => {
            // null checker added
            // @author shepherd-06
            if (label === null || label === undefined) {
              return "50px";
            }
            return Math.max(50, label.length * 8) + "px";
          };

          /**
           * Handles form submission, fetches data, and updates the UI.
           *
           * @refactored-by shepherd-06
           *
           */
          async function handleFormSubmit() {
            isLoading.value = true;
            
            const userInput = document.getElementById("userInput").value;
            const payload = { user_input: userInput };

            try {
              const response = await postData("/get_response_data", payload);
              const graphData = await postData("/get_graph_data");
              isLoading.value = false;
              
              // Check if graphData is an empty dictionary
              if (Object.keys(graphData).length === 0) {
                console.error("graphData is empty");
                return;
              } else {
                await createGraph(graphData);
              }
            } catch (error) {
              isLoading.value = false;
              console.error("Fetch Error:", error);
              showError("Fetch Error: " + error);
              return;
            }
          }
          
          /**
           * Asynchronously sends a POST request to the specified URL with the given payload.
           *
           * @async
           * @updatedBy shepherd-06
           * @param {string} url - The URL to which the POST request will be sent.
           * @param {Object} [data={}] - The payload that will be sent in the request body, represented as a JavaScript object. Optional.
           *
           * @throws Will throw an error if the response status is not OK.
           * @returns {Promise<Object>} - A Promise that resolves to the JSON-parsed response from the server.
           */
          async function postData(url, data = {}) {
            const response = await fetch(url, {
              method: "POST",
              headers: { "Content-Type": "application/json" },
              body: JSON.stringify(data),
            });
            
            if (!response.ok) throw new Error(await response.text());

            return await response.json();
          }

          /**
           * Asynchronously initializes and renders a graph using the Cytoscape library.
           *
           * @async
           * @updatedBy shepherd-06
           * @param {Object} data - An object containing the elements (nodes and edges) for the Cytoscape graph.
           *
           * @example
           * const graphData = {
           *   elements: {
           *     nodes: [...],
           *     edges: [...]
           *   }
           * };
           * await createGraph(graphData);
           *
           * @throws Will throw an error if the Cytoscape initialization fails.
           *
           * @description
           * The function takes in a `data` object, which includes the graph elements like nodes and edges.
           * It then sets up various graph configurations, such as node styles, edge styles, and layout options.
           * Finally, it calls Cytoscape to render the graph within an HTML element with the id "cy".
           */
          async function createGraph(data) {
            cytoscape({
              container: document.getElementById("cy"),
              elements: data.elements,
              style: [
                {
                  selector: "node",
                  style: {
                    "background-color": "data(color)",
                    label: "data(label)",
                    "text-valign": "center",
                    "text-halign": "center",
                    shape: "rectangle",
                    height: "50px",
                    width: (ele) => calcNodeWidth(ele.data("label")),
                    color: function (ele) {
                      return getTextColor(ele.data("color"));
                    },
                    "font-size": "12px",
                  },
                },
                {
                  selector: "edge",
                  style: {
                    width: 3,
                    "line-color": "data(color)",
                    "target-arrow-color": "data(color)",
                    "target-arrow-shape": "triangle",
                    label: "data(label)",
                    "curve-style": "unbundled-bezier",
                    "line-dash-pattern": [4, 4],
                    "text-background-color": "#ffffff",
                    "text-background-opacity": 1,
                    "text-background-shape": "rectangle",
                    "font-size": "10px",
                  },
                },
              ],
              layout: {
                name: "cose",
                fit: true,
                padding: 30,
                avoidOverlap: true,
              },
              
              ready: function () {
                this.fit(); // Fits all elements in the viewport
                this.center(); // Centers the graph in the viewport
              },
            });
          }
          
          /**
           * Calculates the optimal text color (either white or black) based on the given background color.
           *
           * @updatedBy shepherd-06
           * @param {string} [bgColor="#000000"] - The background color in hexadecimal format (e.g., "#FFFFFF"). Optional.
           *
           * @returns {string} The optimal text color ("#ffffff" for white or "#000000" for black).
           *
           * @example
           * const textColor = getTextColor("#FFFFFF"); // returns "#000000" (black)
           */
          function getTextColor(bgColor = "#000000") {
            let brightness;
            if (bgColor === null || bgColor === undefined) {
              // Default brightness value when bgColor is null or undefined
              brightness = 0;
            } else {
              bgColor = bgColor.replace("#", "");
              const [r, g, b] = [0, 2, 4].map((start) =>
                parseInt(bgColor.substr(start, 2), 16)
              );
              brightness = r * 0.299 + g * 0.587 + b * 0.114;
            }
            return brightness < 40 ? "#ffffff" : "#000000";
          }
          
          /**
           * Asynchronously fetches and displays the graph history from a server endpoint.
           *
           * @async
           * @author shepherd-06
           *
           * @example
           * await fetchGraphHistory();
           *
           * @throws Will log an error to the console if fetching fails or the network response is not ok.
           *
           * @description
           * This function makes an asynchronous GET request to the "/get_graph_history" endpoint to fetch the graph history data.
           * Upon successful retrieval, the function iteratively populates a div element with an id of "history" with the fetched data.
           * If the network response is not ok, an error message will be displayed in the div.
           * If fetching fails, an error will be logged to the console and an error message will be displayed in the div.
           */
          async function fetchGraphHistory() {
            try {
              const response = await fetch("/get_graph_history", {
                method: "GET",
                headers: {
                  "Content-Type": "application/json",
                },
              });

              if (!response.ok) {
                showError("Network response was not ok " + response.statusText);
                return;
              }

              const { graph_history } = await response.json();

              const graphHistoryDiv = document.getElementById("history");

              graph_history.forEach((item, index) => {
                graphHistoryDiv.innerHTML += `
              <div class="bg-gray-200 hover:bg-gray-300 p-5 rounded" onclick="handleGraphItemClick(event)" data-item='${JSON.stringify(
                item
              )}'>
                <p>${index + 1}. From: ${item.from_node.label} (Type: ${
              item.from_node.type
            }) 
                - Relationship: ${item.relationship.type} (Direction: ${
              item.relationship.direction
            }) 
                - To: ${item.to_node.label} (Type: ${item.to_node.type})</p>
              </div>`;
              });
            } catch (error) {
              console.error("Error fetching graph history:", error);
              const graphHistoryDiv = document.getElementById("history");
              graphHistoryDiv.innerHTML += `<p> Error fetching graph history: ${error}<p>`;
              return;
            }
          }

          /**
           * Displays an error message in a designated HTML element and hides it after 5 seconds.
           *
           * @author shepherd-06
           *
           * @param {string} message - The error message to be displayed.
           */
          function showError(message) {
            document.getElementById("error-text").textContent = message;
            const errorDiv = document.getElementById("error-message");
            errorDiv.style.display = "flex";
            setTimeout(() => {
              errorDiv.style.display = "none";
            }, 5000);
          }

          /**
           * Handles a click event on a graph history item and displays it as a graph.
           *
           * @param {Event} event - The click event object.
           *
           * @author shepherd-06
           *
           * @example
           * handleGraphItemClick(event);
           *
           * @description
           * This function takes a click event object and retrieves an attribute "data-item" that contains the graph history data.
           * It then transforms this data using transformDataToGraphFormat() and displays it using createGraph().
           */
          function handleGraphItemClick(event) {
            const itemData = JSON.parse(
              event.currentTarget.getAttribute("data-item")
            );
            const transformedData = transformDataToGraphFormat(itemData);

            createGraph(transformedData);
          }

          /**
           * Transforms the graph history data to a format suitable for creating a graph using the createGraph function.
           *
           * @param {Object} itemData - The graph history data.
           *
           * @returns {Object} An object containing elements suitable for the createGraph function.
           *
           * @author shepherd-06
           *
           * @example
           * const transformedData = transformDataToGraphFormat(itemData);
           *
           * @description
           * This function takes an object containing graph history data and transforms it into a format suitable for graph rendering.
           * The transformed object contains nodes and edges with all the necessary attributes.
           */
          function transformDataToGraphFormat(itemData) {
            /**
             * Transforms the graph history data to a format suitable for creating a graph using the createGraph function.
             *
             * @author shepherd-06
             **/
            return {
              elements: {
                edges: [
                  {
                    data: {
                      color: itemData.relationship.color,
                      label: itemData.relationship.type,
                      source: itemData.from_node.id,
                      target: itemData.to_node.id,
                    },
                  },
                ],
                nodes: [
                  {
                    data: {
                      id: itemData.from_node.id,
                      label: itemData.from_node.label,
                      type: itemData.from_node.type,
                      color: itemData.from_node.color,
                    },
                  },
                  {
                    data: {
                      id: itemData.to_node.id,
                      label: itemData.to_node.label,
                      type: itemData.to_node.type,
                      color: itemData.to_node.color,
                    },
                  },
                ],
              },
            };
          }

          onMounted(() => {
            fetchGraphHistory();
          });
          // document.getElementById("error-close").addEventListener("click", () => {
          //   document.getElementById("error-message").style.display = "none";
          // });
          return {
            isLoading,
            handleFormSubmit,
          }
        },
        delimiters: ['[[', ']]']

      }).mount('#app')
          
    </script>
  </body>
</html><|MERGE_RESOLUTION|>--- conflicted
+++ resolved
@@ -49,9 +49,6 @@
                 <div class="space-y-2 overflow-y-auto" id="history"></div>
             </div>
         </div>
-    </div>
-<<<<<<< HEAD
-=======
     <div
         id="error-message"
         class="fixed w-full h-3 mb-2 bg-red-500 text-white flex items-center justify-between p-4 rounded-md shadow"
@@ -60,7 +57,7 @@
         <span id="error-text"></span>
         <span id="error-close" style="cursor: pointer">&times;</span>
     </div>
->>>>>>> 0d22388d
+    </div>
     <script>
       const { createApp, ref, computed, onMounted } = Vue
     
